import numpy as np
from scipy import optimize as scipy_optimize
from sklearn import exceptions
from sklearn import gaussian_process

from ..engine import hyperparameters as hp_module
from ..engine import multi_execution_tuner
from ..engine import oracle as oracle_module
from ..engine import trial as trial_lib


class BayesianOptimizationOracle(oracle_module.Oracle):
    """Bayesian optimization oracle.

    It uses Bayesian optimization with a underlying Gaussian process model.
    The acquisition function used is upper confidence bound (UCB), which can
    be found in the following link:
    https://www.cse.wustl.edu/~garnett/cse515t/spring_2015/files/lecture_notes/12.pdf

    # Arguments
        objective: String or `kerastuner.Objective`. If a string,
          the direction of the optimization (min or max) will be
          inferred.
        max_trials: Int. Total number of trials
            (model configurations) to test at most.
            Note that the oracle may interrupt the search
            before `max_trial` models have been tested if the search space has been
            exhausted.
        num_initial_points: (Optional) Int. The number of randomly generated samples
            as initial training data for Bayesian optimization. If not specified,
            a value of 3 times the dimensionality of the hyperparameter space is
            used.
        alpha: Float. Value added to the diagonal of the kernel matrix
            during fitting. It represents the expected amount of noise
            in the observed performances in Bayesian optimization.
        beta: Float. The balancing factor of exploration and exploitation.
            The larger it is, the more explorative it is.
        seed: Int. Random seed.
        hyperparameters: HyperParameters class instance.
            Can be used to override (or register in advance)
            hyperparamters in the search space.
        tune_new_entries: Whether hyperparameter entries
            that are requested by the hypermodel
            but that were not specified in `hyperparameters`
            should be added to the search space, or not.
            If not, then the default value for these parameters
            will be used.
        allow_new_entries: Whether the hypermodel is allowed
            to request hyperparameter entries not listed in
            `hyperparameters`.
    """

    def __init__(self,
                 objective,
                 max_trials,
                 num_initial_points=None,
                 alpha=1e-4,
                 beta=2.6,
                 seed=None,
                 hyperparameters=None,
                 allow_new_entries=True,
                 tune_new_entries=True):
        super(BayesianOptimizationOracle, self).__init__(
            objective=objective,
            max_trials=max_trials,
            hyperparameters=hyperparameters,
            tune_new_entries=tune_new_entries,
            allow_new_entries=allow_new_entries,
            seed=seed)
        self.num_initial_points = num_initial_points
        self.alpha = alpha
        self.beta = beta
<<<<<<< HEAD
=======
        self.seed = seed or random.randint(1, 1e4)
        self._seed_state = self.seed
        self._tried_so_far = set()
        self._max_collisions = 20
        self._random_state = np.random.RandomState(self.seed)
>>>>>>> 065ba98d
        self.gpr = gaussian_process.GaussianProcessRegressor(
            kernel=gaussian_process.kernels.Matern(nu=2.5),
            n_restarts_optimizer=20,
            normalize_y=True,
            alpha=self.alpha,
            random_state=self.seed)

    def _populate_space(self, trial_id):
        # Generate enough samples before training Gaussian process.
        completed_trials = [t for t in self.trials.values()
                            if t.status == 'COMPLETED']

        # Use 3 times the dimensionality of the space as the default number of
        # random points.
        dimensions = len(self.hyperparameters.space)
        num_initial_points = self.num_initial_points or 3 * dimensions
        if len(completed_trials) < num_initial_points:
            return self._random_populate_space()

        # Fit a GPR to the completed trials and return the predicted optimum values.
        x, y = self._vectorize_trials()
        try:
            self.gpr.fit(x, y)
        except exceptions.ConvergenceWarning:
            # If convergence of the GPR fails, create a random trial.
            return self._random_populate_space()

        def _upper_confidence_bound(x):
            x = x.reshape(1, -1)
            mu, sigma = self.gpr.predict(x, return_std=True)
            return mu - self.beta * sigma

        optimal_val = float('inf')
        optimal_x = None
        num_restarts = 150
        bounds = self._get_hp_bounds()
        x_seeds = self._random_state.uniform(bounds[:, 0], bounds[:, 1],
                                             size=(num_restarts, bounds.shape[0]))
        for x_try in x_seeds:
            # Sign of score is flipped when maximizing.
            result = scipy_optimize.minimize(_upper_confidence_bound,
                                             x0=x_try,
                                             bounds=bounds,
                                             method='L-BFGS-B')
            if result.fun[0] < optimal_val:
                optimal_val = result.fun[0]
                optimal_x = result.x

        values = self._vector_to_values(optimal_x)
        return {'status': trial_lib.TrialStatus.RUNNING,
                'values': values}

    def get_state(self):
        state = super(BayesianOptimizationOracle, self).get_state()
        state.update({
            'num_initial_points': self.num_initial_points,
            'alpha': self.alpha,
            'beta': self.beta,
        })
        return state

    def set_state(self, state):
        super(BayesianOptimizationOracle, self).set_state(state)
        self.num_initial_points = state['num_initial_points']
        self.alpha = state['alpha']
        self.beta = state['beta']

    def _vectorize_trials(self):
        x = []
        y = []
        ongoing_trials = {t for t in self.ongoing_trials.values()}
        for trial in self.trials.values():
            # Create a vector representation of each Trial's hyperparameters.
            trial_values = trial.hyperparameters.values
            vector = []
            for hp in self._nonfixed_space():
                # Hyperparameters could have been added to the study since
                # the trial was run.
                if hp.name in trial_values:
                    trial_value = trial_values[hp.name]
                else:
                    trial_value = hp.default

                # Embed an HP value into the continuous space [0, 1].
                prob = hp_module.value_to_cumulative_prob(trial_value, hp)
                vector.append(prob)

            if trial in ongoing_trials:
                # "Hallucinate" the results of ongoing trials. This ensures that
                # repeat trials are not selected when running distributed.
                x_h = np.array(vector).reshape((1, -1))
                y_h_mean, y_h_std = self.gpr.predict(x_h, return_std=True)
                # Give a pessimistic estimate of the ongoing trial.
                score = y_h_mean[0] + y_h_std[0]
            elif trial.status == 'COMPLETED':
                score = trial.score
                # Always frame the optimization as a minimization for scipy.minimize.
                if self.objective.direction == 'max':
                    score = -1*score
            else:
                continue

            x.append(vector)
            y.append(score)

        x = np.array(x)
        y = np.array(y)
        return x, y

    def _vector_to_values(self, vector):
        values = {}
        vector_index = 0
        for index, hp in enumerate(self.hyperparameters.space):
            hp = self.hyperparameters.space[index]
            if isinstance(hp, hp_module.Fixed):
                values[hp.name] = hp.value
                continue

            prob = vector[vector_index]
            vector_index += 1

            values[hp.name] = hp_module.cumulative_prob_to_value(prob, hp)

        return values

    def _find_closest(self, val, hp):
        values = [hp.min_value]
        while values[-1] + hp.step <= hp.max_value:
            values.append(values[-1] + hp.step)

        array = np.asarray(values)
        index = (np.abs(values - val)).argmin()
        return array[index]

    def _get_hp_index(self, name):
        for index, hp in enumerate(self.hyperparameters.space):
            if hp.name == name:
                return index
        return None

    def _nonfixed_space(self):
        return [hp for hp in self.hyperparameters.space
                if not isinstance(hp, hp_module.Fixed)]

    def _get_hp_bounds(self):
        bounds = []
        for hp in self._nonfixed_space():
            bounds.append([0, 1])
        return np.array(bounds)


class BayesianOptimization(multi_execution_tuner.MultiExecutionTuner):
    """BayesianOptimization tuning with Gaussian process.

    # Arguments:
        hypermodel: Instance of HyperModel class
            (or callable that takes hyperparameters
            and returns a Model instance).
        objective: String. Name of model metric to minimize
            or maximize, e.g. "val_accuracy".
        max_trials: Int. Total number of trials
            (model configurations) to test at most.
            Note that the oracle may interrupt the search
            before `max_trial` models have been tested if the search space has
            been exhausted.
        num_initial_points: Int. The number of randomly generated samples as initial
            training data for Bayesian optimization.
        alpha: Float or array-like. Value added to the diagonal of
            the kernel matrix during fitting.
        beta: Float. The balancing factor of exploration and exploitation.
            The larger it is, the more explorative it is.
        seed: Int. Random seed.
        hyperparameters: HyperParameters class instance.
            Can be used to override (or register in advance)
            hyperparamters in the search space.
        tune_new_entries: Whether hyperparameter entries
            that are requested by the hypermodel
            but that were not specified in `hyperparameters`
            should be added to the search space, or not.
            If not, then the default value for these parameters
            will be used.
        allow_new_entries: Whether the hypermodel is allowed
            to request hyperparameter entries not listed in
            `hyperparameters`.
        **kwargs: Keyword arguments relevant to all `Tuner` subclasses.
            Please see the docstring for `Tuner`.
    """

    def __init__(self,
                 hypermodel,
                 objective,
                 max_trials,
                 num_initial_points=2,
                 seed=None,
                 hyperparameters=None,
                 tune_new_entries=True,
                 allow_new_entries=True,
                 **kwargs):
        oracle = BayesianOptimizationOracle(
            objective=objective,
            max_trials=max_trials,
            num_initial_points=num_initial_points,
            seed=seed,
            hyperparameters=hyperparameters,
            tune_new_entries=tune_new_entries,
            allow_new_entries=allow_new_entries)
        super(BayesianOptimization, self, ).__init__(oracle=oracle,
                                                     hypermodel=hypermodel,
                                                     **kwargs)<|MERGE_RESOLUTION|>--- conflicted
+++ resolved
@@ -70,14 +70,7 @@
         self.num_initial_points = num_initial_points
         self.alpha = alpha
         self.beta = beta
-<<<<<<< HEAD
-=======
-        self.seed = seed or random.randint(1, 1e4)
-        self._seed_state = self.seed
-        self._tried_so_far = set()
-        self._max_collisions = 20
         self._random_state = np.random.RandomState(self.seed)
->>>>>>> 065ba98d
         self.gpr = gaussian_process.GaussianProcessRegressor(
             kernel=gaussian_process.kernels.Matern(nu=2.5),
             n_restarts_optimizer=20,
