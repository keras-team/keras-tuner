--- conflicted
+++ resolved
@@ -77,11 +77,7 @@
     def _populate_space(self, trial_id):
         # Generate enough samples before training Gaussian process.
         completed_trials = [t for t in self.trials.values()
-<<<<<<< HEAD
-                            if t.status == "COMPLETED"]
-=======
                             if t.status == 'COMPLETED']
->>>>>>> 2862c12c
         if len(self.trials) < self.num_initial_points or len(completed_trials) < 2:
             values = self._random_trial()
             return {'status': trial_lib.TrialStatus.RUNNING,
