--- conflicted
+++ resolved
@@ -128,11 +128,7 @@
                  logger=None):
         if not isinstance(oracle, oracle_module.Oracle):
             raise ValueError('Expected oracle to be '
-<<<<<<< HEAD
-                             'an instance of Oracle, got: %s' % (oracle, ))
-=======
                              'an instance of Oracle, got: %s' % (oracle,))
->>>>>>> 346c91f5
         self.oracle = oracle
         if isinstance(hypermodel, hm_module.HyperModel):
             self.hypermodel = hypermodel
@@ -199,12 +195,8 @@
         self._host = host_module.Host(
             results_dir=os.path.join(self.directory, self.project_name),
             tmp_dir=os.path.join(self.directory, 'tmp'),
-<<<<<<< HEAD
-            export_dir=os.path.join(self.directory, 'export'))
-=======
             export_dir=os.path.join(self.directory, 'export')
         )
->>>>>>> 346c91f5
         self._display = tuner_utils.Display(self._host)
 
         # Populate initial search space
@@ -224,12 +216,8 @@
                 trial_id=trial_id,
                 hyperparameters=hp.copy(),
                 max_executions=self.executions_per_trial,
-<<<<<<< HEAD
-                base_directory=self._host.results_dir)
-=======
                 base_directory=self._host.results_dir
             )
->>>>>>> 346c91f5
             self.trials.append(trial)
             self.on_trial_begin(trial)
             self.run_trial(trial, hp, fit_args, fit_kwargs)
@@ -314,13 +302,7 @@
             improved = execution.per_epoch_metrics.update(name, value)
             if self.objective == name and improved:
                 fname = self._checkpoint_model(
-<<<<<<< HEAD
-                    model,
-                    execution.trial_id,
-                    execution.execution_id,
-=======
                     model, execution.trial_id, execution.execution_id,
->>>>>>> 346c91f5
                     base_directory=execution.directory)
                 execution.best_checkpoint = fname
 
@@ -387,20 +369,12 @@
 
         self._checkpoint_trial(trial)
         self._checkpoint_tuner()
-<<<<<<< HEAD
-        self._display.on_trial_end(trial.averaged_metrics,
-                                   self.best_metrics,
-                                   objective=self.objective,
-                                   remaining_trials=self.remaining_trials,
-                                   max_trials=self.max_trials)
-=======
         self._display.on_trial_end(
             trial.averaged_metrics,
             self.best_metrics,
             objective=self.objective,
             remaining_trials=self.remaining_trials,
             max_trials=self.max_trials)
->>>>>>> 346c91f5
 
     def on_search_end(self):
         if self.logger:
@@ -429,18 +403,11 @@
             self._compile_model(model)
             # Get best execution.
             direction = self.best_metrics.directions[self.objective]
-<<<<<<< HEAD
-            executions = sorted(trial.executions,
-                                key=lambda x: x.per_epoch_metrics.
-                                get_best_value(self.objective),
-                                reverse=direction == 'max')
-=======
             executions = sorted(
                 trial.executions,
                 key=lambda x: x.per_epoch_metrics.get_best_value(
                     self.objective),
                 reverse=direction == 'max')
->>>>>>> 346c91f5
             # Reload best checkpoint.
             best_checkpoint = executions[0].best_checkpoint + '-weights.h5'
             model.load_weights(best_checkpoint)
@@ -460,13 +427,8 @@
             # Attempt to populate the space
             # if it is expected to be dynamic.
             self.hypermodel.build(hp)
-<<<<<<< HEAD
-        display.display_setting('Default search space size: %d' %
-                                len(hp.space))
-=======
         display.display_setting(
             'Default search space size: %d' % len(hp.space))
->>>>>>> 346c91f5
         for p in hp.space:
             config = p.get_config()
             name = config.pop('name')
@@ -475,7 +437,6 @@
 
     def results_summary(self, num_models=10, sort_metric=None):
         """Display tuning results summary.
-<<<<<<< HEAD
 
         Args:
             num_trials (int, optional): Number of trials to display.
@@ -484,7 +445,7 @@
                 sort models by objective value. Defaults to None.
 
         Returns:
-            dict: Dictionary of metrics that are being displayed.
+            list: List of strings that were displayed, for testing.
         """
         display.section('Results summary')
         if not self.trials:
@@ -505,43 +466,15 @@
 
         for value in display_values:
             display.display_setting(value)
-
         return display_values
-=======
-
-        Args:
-            num_trials (int, optional): Number of trials to display.
-                Defaults to 10.
-            sort_metric (str, optional): Sorting metric, when not specified
-                sort models by objective value. Defaults to None.
-        """
-        display.section('Results summary')
-        if not self.trials:
-            display.display_setting('No results to display.')
-            return
-        display.display_setting('Results in %s' % self._host.results_dir)
-        display.display_setting('Ran %d trials' % len(self.trials))
-        display.display_setting('Ran %d executions (%d per trial)' %
-                                (sum([len(x.executions) for x in self.trials]),
-                                 self.executions_per_trial))
-        display.display_setting(
-            'Best %s: %.4f' % (self.objective,
-                               self.best_metrics.get_best_value(
-                                   self.objective)))
->>>>>>> 346c91f5
 
     @property
     def remaining_trials(self):
         return self.max_trials - len(self.trials)
 
     def get_state(self):
-<<<<<<< HEAD
-        oracle_fname = os.path.join(self.directory, self.project_name,
-                                    'oracle.json')
-=======
         oracle_fname = os.path.join(
             self.directory, self.project_name, 'oracle.json')
->>>>>>> 346c91f5
         self.oracle.save(oracle_fname)
         oracle_fname = str(oracle_fname)
 
@@ -665,15 +598,9 @@
                     traceback.print_exc()
 
                 self._stats.num_invalid_models += 1
-<<<<<<< HEAD
-                display.warning(
-                    'Invalid model %s/%s' %
-                    (self._stats.num_invalid_models, self._max_fail_streak))
-=======
                 display.warning('Invalid model %s/%s' %
                                 (self._stats.num_invalid_models,
                                  self._max_fail_streak))
->>>>>>> 346c91f5
 
                 if self._stats.num_invalid_models >= self._max_fail_streak:
                     raise RuntimeError(
@@ -685,27 +612,17 @@
 
             # Stop if `build()` does not return a valid model.
             if not isinstance(model, keras.models.Model):
-<<<<<<< HEAD
-                raise RuntimeError('Model-building function did not return '
-                                   'a valid Model instance.')
-=======
                 raise RuntimeError(
                     'Model-building function did not return '
                     'a valid Model instance.')
->>>>>>> 346c91f5
 
             # Check model size.
             size = utils.maybe_compute_model_size(model)
             if self.max_model_size and size > self.max_model_size:
                 oversized_streak += 1
                 self._stats.num_oversized_models += 1
-<<<<<<< HEAD
-                display.warning('Oversized model: %s parameters -- skipping' %
-                                (size))
-=======
                 display.warning(
                     'Oversized model: %s parameters -- skipping' % (size))
->>>>>>> 346c91f5
                 if oversized_streak >= self._max_fail_streak:
                     raise RuntimeError(
                         'Too many consecutive oversized models.')
@@ -723,14 +640,8 @@
                         'should pass the arguments `optimizer`, `loss`, '
                         'and `metrics` to the Tuner constructor, so '
                         'that the Tuner will able to compile the model.')
-<<<<<<< HEAD
-                model.compile(optimizer=self.optimizer,
-                              loss=self.loss,
-                              metrics=self.metrics)
-=======
                 model.compile(
                     optimizer=self.optimizer, loss=self.loss, metrics=self.metrics)
->>>>>>> 346c91f5
             elif self.optimizer or self.loss or self.metrics:
                 compile_kwargs = {
                     'optimizer': model.optimizer,
@@ -788,11 +699,7 @@
                     'should be deep-copyable (since they are '
                     'reused across executions). '
                     'It is not possible to do `copy.deepcopy(%s)`' %
-<<<<<<< HEAD
-                    (callbacks, ))
-=======
                     (callbacks,))
->>>>>>> 346c91f5
             for callback in callbacks:
                 # patching tensorboard log dir
                 if callback.__class__.__name__ == 'TensorBoard':
@@ -836,24 +743,13 @@
             self.logger.report_execution_state(execution.execution_id,
                                                execution.get_state())
 
-<<<<<<< HEAD
-    def _checkpoint_model(self,
-                          model,
-                          trial_id,
-                          execution_id,
-=======
     def _checkpoint_model(self, model, trial_id, execution_id,
->>>>>>> 346c91f5
                           base_directory='.'):
         file_prefix = '%s-%s' % (trial_id, execution_id)
         base_filename = os.path.join(base_directory, file_prefix)
 
-<<<<<<< HEAD
-        tmp_path = os.path.join(self._host.tmp_dir, file_prefix)
-=======
         tmp_path = os.path.join(self._host.tmp_dir,
                                 file_prefix)
->>>>>>> 346c91f5
         tf_utils.save_model(model,
                             base_filename,
                             tmp_path=tmp_path,
