# Copyright 2019 The Keras Tuner Authors
#
# Licensed under the Apache License, Version 2.0 (the "License");
# you may not use this file except in compliance with the License.
# You may obtain a copy of the License at
#
#     https://www.apache.org/licenses/LICENSE-2.0
#
# Unless required by applicable law or agreed to in writing, software
# distributed under the License is distributed on an "AS IS" BASIS,
# WITHOUT WARRANTIES OR CONDITIONS OF ANY KIND, either express or implied.
# See the License for the specific language governing permissions and
# limitations under the License.
"HyperParameters logic."

from __future__ import absolute_import
from __future__ import division
from __future__ import print_function

import contextlib
import math
import random

from tensorflow import keras

from ..protos import kerastuner_pb2


def _check_sampling_arg(sampling,
                        step,
                        min_value,
                        max_value,
                        hp_type='int'):
    if sampling is None:
        return None
    if hp_type == 'int' and step != 1:
        raise ValueError(
            '`sampling` can only be set on an `Int` when `step=1`.')
    if hp_type != 'int' and step is not None:
        raise ValueError(
            '`sampling` and `step` cannot both be set, found '
            '`sampling`: ' + str(sampling) + ', `step`: ' + str(step))

    _sampling_values = {'linear', 'log', 'reverse_log'}
    sampling = sampling.lower()
    if sampling not in _sampling_values:
        raise ValueError(
            '`sampling` must be one of ' + str(_sampling_values))
    if sampling in {'log', 'reverse_log'} and min_value <= 0:
        raise ValueError(
            '`sampling="' + str(sampling) + '" is not supported for '
            'negative values, found `min_value`: ' + str(min_value))
    return sampling


def _check_int(val, arg):
    int_val = int(val)
    if int_val != val:
        raise ValueError(
            arg + ' must be an int, found: ' + str(val))
    return int_val


class HyperParameter(object):
    """HyperParameter base class.

    # Arguments:
        name: Str. Name of parameter. Must be unique.
        default: Default value to return for the
            parameter.
    """

    def __init__(self, name, default=None):
        self.name = name
        self._default = default

    def get_config(self):
        return {'name': self.name, 'default': self.default}

    @property
    def default(self):
        return self._default

    def random_sample(self, seed=None):
        raise NotImplementedError

    @classmethod
    def from_config(cls, config):
        return cls(**config)


class Choice(HyperParameter):
    """Choice of one value among a predefined set of possible values.

    # Arguments:
        name: Str. Name of parameter. Must be unique.
        values: List of possible values. Values must be int, float,
            str, or bool. All values must be of the same type.
        ordered: Whether the values passed should be considered to
            have an ordering. This defaults to `True` for float/int
            values. Must be `False` for any other values.
        default: Default value to return for the parameter.
            If unspecified, the default value will be:
            - None if None is one of the choices in `values`
            - The first entry in `values` otherwise.
    """

    def __init__(self, name, values, ordered=None, default=None):
        super(Choice, self).__init__(name=name, default=default)
        if not values:
            raise ValueError('`values` must be provided.')
        self.values = values

        # Type checking.
        types = set(type(v) for v in values)
        unsupported_types = types - {int, float, str, bool}
        if unsupported_types:
            raise TypeError(
                'A `Choice` can contain only `int`, `float`, `str`, or '
                '`bool`, found values: ' + str(values) + 'with '
                'types: ' + str(unsupported_types))

        if len(types) > 1:
            raise TypeError(
                'A `Choice` can contain only one type of value, found '
                'values: ' + str(values) + ' with types ' + str(types))
        self._type = types.pop()

        # Get or infer ordered.
        self.ordered = ordered
        orderable_types = {int, float}
        if self.ordered and self._type not in orderable_types:
            raise ValueError('`ordered` must be `False` for non-numeric '
                             'types.')
        if self.ordered is None:
            self.ordered = self._type in orderable_types

        if default is not None and default not in values:
            raise ValueError(
                'The default value should be one of the choices. '
                'You passed: values=%s, default=%s' % (values, default))

    def __repr__(self):
        return 'Choice(name: "{}", values: {}, ordered: {}, default: {})'.format(
            self.name, self.values, self.ordered, self.default)

    @property
    def default(self):
        if self._default is None:
            if None in self.values:
                return None
            return self.values[0]
        return self._default

    def random_sample(self, seed=None):
        random_state = random.Random(seed)
        return random_state.choice(self.values)

    def get_config(self):
        config = super(Choice, self).get_config()
        config['values'] = self.values
        config['ordered'] = self.ordered
        return config

    @classmethod
    def from_proto(cls, proto):
        values = [getattr(val, val.WhichOneof('kind')) for val in proto.values]
        default = getattr(proto.default, proto.default.WhichOneof('kind'), None)
        return cls(
            name=proto.name,
            values=values,
            ordered=proto.ordered,
            default=default)

    def to_proto(self):
        if self._type == str:
            values = [kerastuner_pb2.Value(string_value=v) for v in self.values]
            default = kerastuner_pb2.Value(string_value=self.default)
        elif self._type == int:
            values = [kerastuner_pb2.Value(int_value=v) for v in self.values]
            default = kerastuner_pb2.Value(int_value=self.default)
        else:
            values = [kerastuner_pb2.Value(float_value=v) for v in self.values]
            default = kerastuner_pb2.Value(float_value=self.default)
        return kerastuner_pb2.Choice(
            name=self.name,
            ordered=self.ordered,
            values=values,
            default=default)


class Int(HyperParameter):
    """Integer range.

<<<<<<< HEAD
    # Arguments:
=======
    Note that unlinke Python's `range` function, `max_value` is *included* in
    the possible values this parameter can take on.

    Args:
>>>>>>> 7f6b00f4
        name: Str. Name of parameter. Must be unique.
        min_value: Int. Lower limit of range (included).
        max_value: Int. Upper limit of range (included).
        step: Int. Step of range.
        sampling: Optional. One of "linear", "log",
            "reverse_log". Acts as a hint for an initial prior
            probability distribution for how this value should
            be sampled, e.g. "log" will assign equal
            probabilities to each order of magnitude range.
        default: Default value to return for the parameter.
            If unspecified, the default value will be
            `min_value`.
    """

    def __init__(self,
                 name,
                 min_value,
                 max_value,
                 step=1,
                 sampling=None,
                 default=None):
        super(Int, self).__init__(name=name, default=default)
        self.max_value = _check_int(max_value, arg='max_value')
        self.min_value = _check_int(min_value, arg='min_value')
        self.step = _check_int(step, arg='step')
        self.sampling = _check_sampling_arg(
            sampling, step, min_value, max_value, hp_type='int')
        self._values = list(range(min_value, max_value + 1, step))

    def __repr__(self):
        return ('Int(name: "{}", min_value: {}, max_value: {}, step: {}, '
                'sampling: {}, default: {})').format(
                    self.name,
                    self.min_value,
                    self.max_value,
                    self.step,
                    self.sampling,
                    self.default)

    def random_sample(self, seed=None):
        random_state = random.Random(seed)
        if self.sampling in {'log', 'reverse_log'}:
            cdf = float(random_state.random())
            if self.sampling == 'log':
                random_sample = _log_sample(
                    cdf, self.min_value, self.max_value)
            elif self.sampling == 'reverse_log':
                random_sample = _reverse_log_sample(
                    cdf, self.min_value, self.max_value)
            return int(random_sample)

        return random_state.choice(self._values)

    @property
    def default(self):
        if self._default is not None:
            return self._default
        return self.min_value

    def get_config(self):
        config = super(Int, self).get_config()
        config['min_value'] = self.min_value
        config['max_value'] = self.max_value
        config['step'] = self.step
        config['sampling'] = self.sampling
        config['default'] = self._default
        return config

    @classmethod
    def from_proto(cls, proto):
        return cls(name=proto.name,
                   min_value=proto.min_value,
                   max_value=proto.max_value,
                   step=proto.step if proto.step else None,
                   sampling=_sampling_from_proto(proto.sampling),
                   default=proto.default)

    def to_proto(self):
        return kerastuner_pb2.Int(
            name=self.name,
            min_value=self.min_value,
            max_value=self.max_value,
            step=self.step if self.step is not None else 0,
            sampling=_sampling_to_proto(self.sampling),
            default=self.default)


class Float(HyperParameter):
    """Floating point range, can be evenly divided.

    # Arguments:
        name: Str. Name of parameter. Must be unique.
        min_value: Float. Lower bound of the range.
        max_value: Float. Upper bound of the range.
        step: Optional. Float, e.g. 0.1.
            smallest meaningful distance between two values.
            Whether step should be specified is Oracle dependent,
            since some Oracles can infer an optimal step automatically.
        sampling: Optional. One of "linear", "log",
            "reverse_log". Acts as a hint for an initial prior
            probability distribution for how this value should
            be sampled, e.g. "log" will assign equal
            probabilities to each order of magnitude range.
        default: Default value to return for the parameter.
            If unspecified, the default value will be
            `min_value`.
    """

    def __init__(self,
                 name,
                 min_value,
                 max_value,
                 step=None,
                 sampling=None,
                 default=None):
        super(Float, self).__init__(name=name, default=default)
        self.max_value = float(max_value)
        self.min_value = float(min_value)
        if step is not None:
            self.step = float(step)
        else:
            self.step = None
        self.sampling = _check_sampling_arg(
            sampling, step, min_value, max_value, hp_type='float')

    def __repr__(self):
        return ('Float(name: "{}", min_value: {}, max_value: {}, step: {}, '
                'sampling: {}, default: {})').format(
                    self.name,
                    self.min_value,
                    self.max_value,
                    self.step,
                    self.sampling,
                    self.default)

    @property
    def default(self):
        if self._default is not None:
            return self._default
        return self.min_value

    def random_sample(self, seed=None):
        random_state = random.Random(seed)
        if self.step is not None:
            width = self.max_value - self.min_value
            value = self.min_value + float(random_state.random()) * width
            quantized_value = round(value / self.step) * self.step
            return quantized_value
        elif self.sampling in {'log', 'reverse_log'}:
            cdf = float(random_state.random())
            if self.sampling == 'log':
                random_sample = _log_sample(
                    cdf, self.min_value, self.max_value)
            elif self.sampling == 'reverse_log':
                random_sample = _reverse_log_sample(
                    cdf, self.min_value, self.max_value)
            return random_sample
        return random_state.uniform(self.min_value, self.max_value)

    def get_config(self):
        config = super(Float, self).get_config()
        config['min_value'] = self.min_value
        config['max_value'] = self.max_value
        config['step'] = self.step
        config['sampling'] = self.sampling
        return config

    @classmethod
    def from_proto(cls, proto):
        return cls(name=proto.name,
                   min_value=proto.min_value,
                   max_value=proto.max_value,
                   step=proto.step if proto.step else None,
                   sampling=_sampling_from_proto(proto.sampling),
                   default=proto.default)

    def to_proto(self):
        return kerastuner_pb2.Float(
            name=self.name,
            min_value=self.min_value,
            max_value=self.max_value,
            step=self.step if self.step is not None else 0.0,
            sampling=_sampling_to_proto(self.sampling),
            default=self.default)


class Boolean(HyperParameter):
    """Choice between True and False.

    # Arguments
        name: Str. Name of parameter. Must be unique.
        default: Default value to return for the parameter.
            If unspecified, the default value will be False.
    """

    def __init__(self, name, default=False):
        super(Boolean, self).__init__(name=name, default=default)
        if default not in {True, False}:
            raise ValueError(
                '`default` must be a Python boolean. '
                'You passed: default=%s' % (default,))

    def __repr__(self):
        return 'Boolean(name: "{}", default: {})'.format(
            self.name, self.default)

    def random_sample(self, seed=None):
        random_state = random.Random(seed)
        return random_state.choice((True, False))

    @classmethod
    def from_proto(cls, proto):
        return cls(name=proto.name,
                   default=proto.default)

    def to_proto(self):
        return kerastuner_pb2.Boolean(
            name=self.name,
            default=self.default)


class Fixed(HyperParameter):
    """Fixed, untunable value.

    # Arguments
        name: Str. Name of parameter. Must be unique.
        value: Value to use (can be any JSON-serializable
            Python type).
    """

    def __init__(self, name, value):
        self.name = name
        self.value = value

    def __repr__(self):
        return 'Fixed(name: {}, value: {})'.format(
            self.name, self.value)

    def random_sample(self, seed=None):
        return self.value

    @property
    def default(self):
        return self.value

    def get_config(self):
        return {'name': self.name, 'value': self.value}


class HyperParameters(object):
    """Container for both a hyperparameter space, and current values.

    # Attributes:
        space: A list of HyperParameter instances.
        values: A dict mapping hyperparameter names to current values.
    """

    def __init__(self):
        # A map from full HP name to HP object.
        self._space = {}
        self.values = {}
        self._scopes = []

    @contextlib.contextmanager
    def name_scope(self, name):
        self._scopes.append(name)
        try:
            yield
        finally:
            self._scopes.pop()

    @contextlib.contextmanager
    def conditional_scope(self, parent_name, parent_values):
        """Opens a scope to create conditional HyperParameters.

        All HyperParameters created under this scope will only be active
        when the parent HyperParameter specified by `parent_name` is
        equal to one of the values passed in `parent_values`.

        When the condition is not met, creating a HyperParameter under
        this scope will register the HyperParameter, but will return
        `None` rather than a concrete value.

        Note that any Python code under this scope will execute
        regardless of whether the condition is met.

        # Arguments:
            parent_name: The name of the HyperParameter to condition on.
            parent_values: Values of the parent HyperParameter for which
              HyperParameters under this scope should be considered valid.
        """
        full_parent_name = self._get_name(parent_name)
        if full_parent_name not in self.values:
            raise ValueError(
                '`HyperParameter` named: ' + full_parent_name + ' '
                'not defined.')

        if not isinstance(parent_values, (list, tuple)):
            parent_values = [parent_values]

        parent_values = [str(v) for v in parent_values]

        self._scopes.append({'parent_name': parent_name,
                             'parent_values': parent_values})
        try:
            yield
        finally:
            self._scopes.pop()

    def _conditions_are_active(self, scopes=None):
        if scopes is None:
            scopes = self._scopes

        partial_scopes = []
        for scope in scopes:
            if self._is_conditional_scope(scope):
                full_name = self._get_name(
                    scope['parent_name'],
                    partial_scopes)
                if str(self.values[full_name]) not in scope['parent_values']:
                    return False
            partial_scopes.append(scope)
        return True

    def _retrieve(self,
                  name,
                  type,
                  config,
                  parent_name=None,
                  parent_values=None,
                  overwrite=False):
        """Gets or creates a `HyperParameter`."""
        if parent_name:
            with self.conditional_scope(parent_name, parent_values):
                return self._retrieve_helper(name, type, config, overwrite)
        return self._retrieve_helper(name, type, config, overwrite)

    def _retrieve_helper(self, name, type, config, overwrite=False):
        self._check_name_is_valid(name)
        full_name = self._get_name(name)

        if full_name in self.values and not overwrite:
            # TODO: type compatibility check,
            # or name collision check.
            retrieved_value = self.values[full_name]
        else:
            retrieved_value = self.register(name, type, config)

        if self._conditions_are_active():
            return retrieved_value
        # Sanity check that a conditional HP that is not currently active
        # is not being inadvertently relied upon in the model building
        # function.
        return None

    def register(self, name, type, config):
        full_name = self._get_name(name)
        config['name'] = full_name
        config = {'class_name': type, 'config': config}
        p = deserialize(config)
        self._space[full_name] = p
        value = p.default
        self.values[full_name] = value
        return value

    def get(self, name):
        """Return the current value of this HyperParameter."""

        # Fast path: check for a non-conditional param or for a conditional param
        # that was defined in the current scope.
        full_cond_name = self._get_name(name)
        if full_cond_name in self.values:
            if self._conditions_are_active():
                return self.values[full_cond_name]
            else:
                raise ValueError(
                    'Conditional parameter {} is not currently active'.format(
                        full_cond_name))

        # Check for any active conditional param.
        found_inactive = False
        full_name = self._get_name(name, include_cond=False)
        for name, val in self.values.items():
            hp_parts = self._get_name_parts(name)
            hp_scopes = hp_parts[:-1]
            hp_name = hp_parts[-1]
            hp_full_name = self._get_name(
                hp_name,
                scopes=hp_scopes,
                include_cond=False)
            if full_name == hp_full_name:
                if self._conditions_are_active(hp_scopes):
                    return val
                else:
                    found_inactive = True

        if found_inactive:
            raise ValueError(
                'Conditional parameter {} is not currently active'.format(
                    full_cond_name))
        else:
            raise ValueError(
                'Unknown parameter: {}'.format(full_name))

    def __getitem__(self, name):
        return self.get(name)

    def __contains__(self, name):
        try:
            self.get(name)
            return True
        except ValueError:
            return False

    def Choice(self,
               name,
               values,
               ordered=None,
               default=None,
               parent_name=None,
               parent_values=None):
        return self._retrieve(name, 'Choice',
                              config={'values': values,
                                      'ordered': ordered,
                                      'default': default},
                              parent_name=parent_name,
                              parent_values=parent_values)

    def Int(self,
            name,
            min_value,
            max_value,
            step=1,
            sampling=None,
            default=None,
            parent_name=None,
            parent_values=None):
        return self._retrieve(name, 'Int',
                              config={'min_value': min_value,
                                      'max_value': max_value,
                                      'step': step,
                                      'sampling': sampling,
                                      'default': default},
                              parent_name=parent_name,
                              parent_values=parent_values)

    def Float(self,
              name,
              min_value,
              max_value,
              step=None,
              sampling=None,
              default=None,
              parent_name=None,
              parent_values=None):
        return self._retrieve(name, 'Float',
                              config={'min_value': min_value,
                                      'max_value': max_value,
                                      'step': step,
                                      'sampling': sampling,
                                      'default': default},
                              parent_name=parent_name,
                              parent_values=parent_values)

    def Boolean(self,
                name,
                default=False,
                parent_name=None,
                parent_values=None):
        return self._retrieve(name, 'Boolean',
                              config={'default': default},
                              parent_name=parent_name,
                              parent_values=parent_values)

    def Fixed(self,
              name,
              value,
              parent_name=None,
              parent_values=None):
        return self._retrieve(name, 'Fixed',
                              config={'value': value},
                              parent_name=parent_name,
                              parent_values=parent_values)

    @property
    def space(self):
        return list([hp for hp in self._space.values()])

    def get_config(self):
        return {
            'space': [{'class_name': p.__class__.__name__,
                       'config': p.get_config()}
                      for p in self._space.values()],
            'values': dict((k, v) for (k, v) in self.values.items()),
        }

    @classmethod
    def from_config(cls, config):
        hp = cls()
        for p in config['space']:
            p = deserialize(p)
            hp._space[p.name] = p
        hp.values = dict((k, v) for (k, v) in config['values'].items())
        return hp

    def copy(self):
        return HyperParameters.from_config(self.get_config())

    def merge(self, hps, overwrite=True):
        """Merges hyperparameters into this object.

        Arguments:
          hps: A `HyperParameters` object or list of `HyperParameter`
            objects.
          overwrite: bool. Whether existing `HyperParameter`s should
            be overridden by those in `hps` with the same name.
        """
        if isinstance(hps, HyperParameters):
            hps = hps.space
        for hp in hps:
            self._retrieve(
                hp.name,
                hp.__class__.__name__,
                hp.get_config(),
                overwrite=overwrite)

    @classmethod
    def from_proto(cls, proto):
        hps = cls()

        space = []
        for float_proto in proto.space.float_space:
            space.append(Float.from_proto(float_proto))
        for int_proto in proto.space.int_space:
            space.append(Int.from_proto(int_proto))
        for choice_proto in proto.space.choice_space:
            space.append(Choice.from_proto(choice_proto))
        for boolean_proto in proto.space.boolean_space:
            space.append(Boolean.from_proto(boolean_proto))

        for hp in space:
            hps.register(hp.name,
                         hp.__class__.__name__,
                         hp.get_config())

        for name, val in proto.values.items():
            hps.values[name] = getattr(val, val.WhichOneof('kind'))

        return hps

    def to_proto(self):
        float_space = []
        int_space = []
        choice_space = []
        boolean_space = []
        for hp in self.space:
            if isinstance(hp, Float):
                float_space.append(hp.to_proto())
            elif isinstance(hp, Int):
                int_space.append(hp.to_proto())
            elif isinstance(hp, Choice):
                choice_space.append(hp.to_proto())
            elif isinstance(hp, Boolean):
                boolean_space.append(hp.to_proto())
            else:
                raise ValueError('Unrecognized HP type: {}'.format(hp))

        values = {}
        for name, value in self.values.items():
            if isinstance(value, float):
                val = kerastuner_pb2.Value(float_value=value)
            elif isinstance(value, int):
                val = kerastuner_pb2.Value(int_value=value)
            elif isinstance(value, str):
                val = kerastuner_pb2.Value(string_value=value)
            elif isinstance(value, bool):
                val = kerastuner_pb2.Value(boolean_value=value)
            else:
                raise ValueError(
                    'Unrecognized value type: {}'.format(value))
            values[name] = val

        return kerastuner_pb2.HyperParameters(
            space=kerastuner_pb2.HyperParameters.Space(
                float_space=float_space,
                int_space=int_space,
                choice_space=choice_space,
                boolean_space=boolean_space),
            values=values)

    def _get_name(self, name, scopes=None, include_cond=True):
        """Returns a name qualified by `name_scopes`."""
        if scopes is None:
            scopes = self._scopes

        scope_strings = []
        for scope in scopes:
            if self._is_name_scope(scope):
                scope_strings.append(scope)
            elif self._is_conditional_scope(scope) and include_cond:
                parent_name = scope['parent_name']
                parent_values = scope['parent_values']
                scope_string = '{name}={vals}'.format(
                    name=parent_name,
                    vals=','.join([str(val) for val in parent_values]))
                scope_strings.append(scope_string)
        return '/'.join(scope_strings + [name])

    def _get_name_parts(self, full_name):
        """Splits `full_name` into its scopes and leaf name."""
        str_parts = full_name.split('/')
        parts = []

        for part in str_parts:
            if '=' in part:
                parent_name, parent_values = part.split('=')
                parent_values = parent_values.split(',')
                parts.append({'parent_name': parent_name,
                              'parent_values': parent_values})
            else:
                parts.append(part)

        return parts

    def _check_name_is_valid(self, name):
        if '/' in name or '=' in name or ',' in name:
            raise ValueError(
                '`HyperParameter` names cannot contain "/", "=" or "," '
                'characters.')

        for scope in self._scopes[::-1]:
            if self._is_conditional_scope(scope):
                if name == scope['parent_name']:
                    raise ValueError(
                        'A conditional `HyperParameter` cannot have the same '
                        'name as its parent. Found: ' + str(name) + ' and '
                        'parent_name: ' + str(scope['parent_name']))
            else:
                # Names only have to be unique up to the last `name_scope`.
                break

    def _is_name_scope(self, scope):
        return isinstance(scope, str)

    def _is_conditional_scope(self, scope):
        return (isinstance(scope, dict) and
                'parent_name' in scope and 'parent_values' in scope)


def deserialize(config):
    # Autograph messes with globals(), so in order to support HPs inside `call` we
    # have to enumerate them manually here.
    objects = [HyperParameter, Fixed, Float, Int, Choice, Boolean, HyperParameters]
    module_objects = {cls.__name__: cls for cls in objects}
    return keras.utils.deserialize_keras_object(
        config, module_objects=module_objects)


def _log_sample(x, min_value, max_value, seed=None):
    """Applies log scale to a value in range [0, 1]."""
    return min_value * math.pow(max_value / min_value, x)


def _reverse_log_sample(x, min_value, max_value, seed=None):
    """Applies reverse log scale to a value in range [0, 1]."""
    return max_value + min_value - min_value * math.pow(max_value / min_value, 1 - x)


def _sampling_from_proto(sampling):
    if sampling is None or sampling == kerastuner_pb2.Sampling.NONE:
        return None
    if sampling == kerastuner_pb2.Sampling.LINEAR:
        return 'linear'
    if sampling == kerastuner_pb2.Sampling.LOG:
        return 'log'
    if sampling == kerastuner_pb2.Sampling.REVERSE_LOG:
        return 'reverse_log'
    raise ValueError('Unrecognized sampling: {}'.format(sampling))


def _sampling_to_proto(sampling):
    if sampling is None:
        return kerastuner_pb2.Sampling.NONE
    if sampling == 'linear':
        return kerastuner_pb2.Sampling.LINEAR
    if sampling == 'log':
        return kerastuner_pb2.Sampling.LOG
    if sampling == 'reverse_log':
        return kerastuner_pb2.Sampling.REVERSE_LOG
    raise ValueError('Unrecognized sampling: {}'.format(sampling))


hp_method_docstring_addon = """
        parent_name: (Optional) String. Specifies that this hyperparameter is
          conditional. The name of the this hyperparameter's parent.
        parent_values: (Optional) List. The values of the parent hyperparameter
          for which this hyperparameter should be considered active.

    # Returns:
        The current value of this hyperparameter.
"""


HyperParameters.Boolean.__doc__ = Boolean.__doc__ + hp_method_docstring_addon
HyperParameters.Choice.__doc__ = Choice.__doc__ + hp_method_docstring_addon
HyperParameters.Int.__doc__ = Int.__doc__ + hp_method_docstring_addon
HyperParameters.Float.__doc__ = Float.__doc__ + hp_method_docstring_addon
HyperParameters.Fixed.__doc__ = Fixed.__doc__ + hp_method_docstring_addon<|MERGE_RESOLUTION|>--- conflicted
+++ resolved
@@ -192,14 +192,10 @@
 class Int(HyperParameter):
     """Integer range.
 
-<<<<<<< HEAD
-    # Arguments:
-=======
     Note that unlinke Python's `range` function, `max_value` is *included* in
     the possible values this parameter can take on.
 
-    Args:
->>>>>>> 7f6b00f4
+    # Arguments:
         name: Str. Name of parameter. Must be unique.
         min_value: Int. Lower limit of range (included).
         max_value: Int. Upper limit of range (included).
