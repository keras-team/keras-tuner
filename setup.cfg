--- conflicted
+++ resolved
@@ -25,17 +25,9 @@
     N802
     # Argument name should be lowercase
     N803
-<<<<<<< HEAD
-    # First argument of a classmethod should be named 'cls'
-    N804
-    # First argument of a method should be named 'self'
-    N805
-    # Function name should be lowercase
-=======
     # First argument of a method should be named
     N805
     # Argument name should be lowercase
->>>>>>> 61a17968
     N806
     # lowercase ... imported as non lowercase
     # Useful to ignore for "import keras.backend as K"
